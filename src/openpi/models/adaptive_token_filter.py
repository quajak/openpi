--- conflicted
+++ resolved
@@ -68,15 +68,7 @@
         else:
             rng1, rng2 = None, None
 
-<<<<<<< HEAD
-        # Use sigmoid to convert logits to selection probabilities (0-1)
-        # Sum these probabilities to get expected number of tokens to select
-        # This allows for adaptive selection while ensuring positive, bounded values
-        selection_probs = jax.nn.sigmoid(importance_logits)
-        expected_k = selection_probs.sum(axis=-1)
-=======
         expected_k = nn.sigmoid(importance_logits).sum(axis=-1)
->>>>>>> 133921eb
         selection_mask = gumbel_softmax_topk(
             importance_logits, k=expected_k.astype(jnp.int32), tau=tau, hard=True, rng=rng2
         )
