import logging

import einops
import flax.nnx as nnx
import flax.nnx.bridge as nnx_bridge
import jax
import jax.numpy as jnp
from typing import Any
from typing_extensions import override

from openpi.models import model as _model
from openpi.models import pi0_config
import openpi.models.gemma as _gemma
import openpi.models.siglip as _siglip
from openpi.models.adaptive_token_filter import AdaptiveTokenFilter as _AdaptiveTokenFilter, TokenCountValueFunction
from openpi.shared import array_typing as at

logger = logging.getLogger("openpi")


def make_attn_mask(input_mask, mask_ar):
    """Adapted from big_vision.

    Tokens can attend to valid inputs tokens which have a cumulative mask_ar
    smaller or equal to theirs. This way `mask_ar` bool[?B, N] can be used to
    setup several types of attention, for example:

      [[1 1 1 1 1 1]]: pure causal attention.

      [[0 0 0 1 1 1]]: prefix-lm attention. The first 3 tokens can attend between
          themselves and the last 3 tokens have a causal attention. The first
          entry could also be a 1 without changing behaviour.

      [[1 0 1 0 1 0 0 1 0 0]]: causal attention between 4 blocks. Tokens of a
          block can attend all previous blocks and all tokens on the same block.

    Args:
      input_mask: bool[B, N] true if its part of the input, false if padding.
      mask_ar: bool[?B, N] mask that's true where previous tokens cannot depend on
        it and false where it shares the same attention mask as the previous token.
    """
    mask_ar = jnp.broadcast_to(mask_ar, input_mask.shape)
    cumsum = jnp.cumsum(mask_ar, axis=1)
    attn_mask = cumsum[:, None, :] <= cumsum[:, :, None]
    valid_mask = input_mask[:, None, :] * input_mask[:, :, None]
    return jnp.logical_and(attn_mask, valid_mask)


@at.typecheck
def posemb_sincos(
    pos: at.Real[at.Array, " b"], embedding_dim: int, min_period: float, max_period: float
) -> at.Float[at.Array, "b {embedding_dim}"]:
    """Computes sine-cosine positional embedding vectors for scalar positions."""
    if embedding_dim % 2 != 0:
        raise ValueError(f"embedding_dim ({embedding_dim}) must be divisible by 2")

    fraction = jnp.linspace(0.0, 1.0, embedding_dim // 2)
    period = min_period * (max_period / min_period) ** fraction
    sinusoid_input = jnp.einsum(
        "i,j->ij",
        pos,
        1.0 / period * 2 * jnp.pi,
        precision=jax.lax.Precision.HIGHEST,
    )
    return jnp.concatenate([jnp.sin(sinusoid_input), jnp.cos(sinusoid_input)], axis=-1)


class Pi0(_model.BaseModel):
    def __init__(self, config: pi0_config.Pi0Config, rngs: nnx.Rngs):
        super().__init__(config.action_dim, config.action_horizon, config.max_token_len)
        self.pi05 = config.pi05
        self.use_adaptive_token_filter = config.use_adaptive_token_filter
        self.atf_weight = config.atf_weight
        self.atf_tau = config.atf_tau
        paligemma_config = _gemma.get_config(config.paligemma_variant)
        action_expert_config = _gemma.get_config(config.action_expert_variant)
        # TODO: rewrite gemma in NNX. For now, use bridge.
        llm = nnx_bridge.ToNNX(
            _gemma.Module(
                configs=[paligemma_config, action_expert_config],
                embed_dtype=config.dtype,
                adarms=config.pi05,
            )
        )
        llm.lazy_init(rngs=rngs, method="init", use_adarms=[False, True] if config.pi05 else [False, False])
        img = nnx_bridge.ToNNX(
            _siglip.Module(
                num_classes=paligemma_config.width,
                variant="So400m/14",
                pool_type="none",
                scan=True,
                dtype_mm=config.dtype,
            )
        )
        img.lazy_init(next(iter(config.fake_obs().images.values())), train=False, rngs=rngs)
        self.PaliGemma = nnx.Dict(llm=llm, img=img)

        # Shared adaptive token filter across all cameras.
        if self.use_adaptive_token_filter:
            atf_module = nnx_bridge.ToNNX(
                _AdaptiveTokenFilter(hidden_dim=config.atf_hidden_dim, max_tokens=256)
            )
            # Initialize using a dummy token tensor. Use a concrete array to avoid ShapeDtypeStruct promotion issues.
            dummy_tokens = jnp.zeros((1, 256, paligemma_config.width), dtype=jnp.float32)
            atf_module.lazy_init(
                dummy_tokens,
                tau=config.atf_tau,
                training=False,
                rngs=rngs,
            )
            self.AdaptiveTokenFilter = atf_module
            
            # Initialize value function for token count vs loss prediction
            self.value_function = TokenCountValueFunction(
                max_tokens=256,
                hidden_dim=config.atf_hidden_dim,
                num_layers=2,
                num_heads=4,
                rngs=rngs
            )
            
            # Stateful variables to expose metrics during training.
<<<<<<< HEAD
            self.atf_expected_k = nnx.Variable(jnp.array(0.0, dtype=jnp.float32))
            self.atf_kept_frac = nnx.Variable(jnp.array(0.0, dtype=jnp.float32))
            self.value_function_loss = nnx.Variable(jnp.array(0.0, dtype=jnp.float32))
            self.training_step = nnx.Variable(jnp.array(0, dtype=jnp.int32))
=======
>>>>>>> 876260cf
        self.action_in_proj = nnx.Linear(config.action_dim, action_expert_config.width, rngs=rngs)
        if config.pi05:
            self.time_mlp_in = nnx.Linear(action_expert_config.width, action_expert_config.width, rngs=rngs)
            self.time_mlp_out = nnx.Linear(action_expert_config.width, action_expert_config.width, rngs=rngs)
        else:
            self.state_proj = nnx.Linear(config.action_dim, action_expert_config.width, rngs=rngs)
            self.action_time_mlp_in = nnx.Linear(2 * action_expert_config.width, action_expert_config.width, rngs=rngs)
            self.action_time_mlp_out = nnx.Linear(action_expert_config.width, action_expert_config.width, rngs=rngs)
        self.action_out_proj = nnx.Linear(action_expert_config.width, config.action_dim, rngs=rngs)

        # This attribute gets automatically set by model.train() and model.eval().
        self.deterministic = True

    @at.typecheck
    def embed_prefix(
        self, obs: _model.Observation, rng: at.KeyArrayLike | None = None
    ) -> tuple[at.Float[at.Array, "b s emb"], at.Bool[at.Array, "b s"], at.Bool[at.Array, " s"], dict[str, Any]]:
        input_mask = []
        ar_mask = []
        tokens = []
        # embed images
        avg_kept_counts = []
        avg_total_counts = []
        avg_expected_ks = []
        for name in obs.images:
            image_tokens, _ = self.PaliGemma.img(obs.images[name], train=False)
            if getattr(self, "use_adaptive_token_filter", False):
                # Use training mode when model is non-deterministic
                training = not self.deterministic
                # Each camera shares the same filter parameters
                filtered_embeddings, selection_mask, expected_k, atf_info = self.AdaptiveTokenFilter(
                    image_tokens,
                    tau=self.atf_tau,
                    training=training,
                    rng=rng if training else None,
                    step=int(self.training_step.value),
                )
                image_tokens = filtered_embeddings
                selection_mask_bool = selection_mask.astype(jnp.bool_)
                valid_mask = einops.repeat(
                    obs.image_masks[name],
                    "b -> b s",
                    s=selection_mask_bool.shape[1],
                )

                tokens.append(image_tokens)
                input_mask.append(
                    einops.repeat(
                        obs.image_masks[name],
                        "b -> b s",
                        s=image_tokens.shape[1],
                    )
                    #& selection_mask_bool
                )

                # Update running stats across all cameras
                avg_kept_counts.append(jnp.sum(selection_mask * valid_mask))
                avg_total_counts.append(jnp.sum(valid_mask))
                avg_expected_ks.append(expected_k.mean())
            else:
                tokens.append(image_tokens)
                input_mask.append(
                    einops.repeat(
                        obs.image_masks[name],
                        "b -> b s",
                        s=image_tokens.shape[1],
                    )
                )
            # image tokens attend to each other
            ar_mask += [False] * image_tokens.shape[1]

        # add language (aka tokenized inputs)
        if obs.tokenized_prompt is not None:
            tokenized_inputs = self.PaliGemma.llm(obs.tokenized_prompt, method="embed")
            tokens.append(tokenized_inputs)
            input_mask.append(obs.tokenized_prompt_mask)
            # full attention between image and language inputs
            ar_mask += [False] * tokenized_inputs.shape[1]
        tokens = jnp.concatenate(tokens, axis=1)
        input_mask = jnp.concatenate(input_mask, axis=1)
        ar_mask = jnp.array(ar_mask)
        # Store ATF monitoring variables
        info = {}
        if getattr(self, "use_adaptive_token_filter", False):
            kept_frac = sum(avg_kept_counts)/sum(avg_total_counts)
            # Persist stats for logging
            info["atf_kept_frac"] = kept_frac.astype(jnp.float32)
            info["atf_expected_k"] = jnp.asarray(avg_expected_ks, dtype=jnp.float32).mean()

            for i, name in enumerate(obs.images):
                info[f"per_camera_pruning/{name}/kept_frac"] = avg_kept_counts[i].astype(jnp.float32) / avg_total_counts[i].astype(jnp.float32)
                info[f"per_camera_pruning/{name}/total_counts"] = avg_total_counts[i].astype(jnp.float32)
                info[f"per_camera_pruning/{name}/expected_k"] = avg_expected_ks[i].astype(jnp.float32)
            
            # Add value function metrics from the last ATF call
            info |= atf_info
            
            # Store selection masks for loss calculation
            if "selection_mask" in atf_info:
                info["image_selection_masks"] = atf_info["selection_mask"]
        return tokens, input_mask, ar_mask, info

    @at.typecheck
    def embed_suffix(
        self, obs: _model.Observation, noisy_actions: _model.Actions, timestep: at.Float[at.Array, " b"]
    ) -> tuple[
        at.Float[at.Array, "b s emb"],
        at.Bool[at.Array, "b s"],
        at.Bool[at.Array, " s"],
        at.Float[at.Array, "b emb"] | None,
    ]:
        input_mask = []
        ar_mask = []
        tokens = []
        if not self.pi05:
            # add a single state token
            state_token = self.state_proj(obs.state)[:, None, :]
            tokens.append(state_token)
            input_mask.append(jnp.ones((obs.state.shape[0], 1), dtype=jnp.bool_))
            # image/language inputs do not attend to state or actions
            ar_mask += [True]

        action_tokens = self.action_in_proj(noisy_actions)
        # embed timestep using sine-cosine positional encoding with sensitivity in the range [0, 1]
        time_emb = posemb_sincos(timestep, self.action_in_proj.out_features, min_period=4e-3, max_period=4.0)
        if self.pi05:
            # time MLP (for adaRMS)
            time_emb = self.time_mlp_in(time_emb)
            time_emb = nnx.swish(time_emb)
            time_emb = self.time_mlp_out(time_emb)
            time_emb = nnx.swish(time_emb)
            action_expert_tokens = action_tokens
            adarms_cond = time_emb
        else:
            # mix timestep + action information using an MLP (no adaRMS)
            time_tokens = einops.repeat(time_emb, "b emb -> b s emb", s=self.action_horizon)
            action_time_tokens = jnp.concatenate([action_tokens, time_tokens], axis=-1)
            action_time_tokens = self.action_time_mlp_in(action_time_tokens)
            action_time_tokens = nnx.swish(action_time_tokens)
            action_time_tokens = self.action_time_mlp_out(action_time_tokens)
            action_expert_tokens = action_time_tokens
            adarms_cond = None
        tokens.append(action_expert_tokens)
        input_mask.append(jnp.ones(action_expert_tokens.shape[:2], dtype=jnp.bool_))
        # image/language/state inputs do not attend to action tokens
        ar_mask += [True] + ([False] * (self.action_horizon - 1))
        tokens = jnp.concatenate(tokens, axis=1)
        input_mask = jnp.concatenate(input_mask, axis=1)
        ar_mask = jnp.array(ar_mask)
        return tokens, input_mask, ar_mask, adarms_cond

    @override
    def compute_loss(
        self, rng: at.KeyArrayLike, observation: _model.Observation, actions: _model.Actions, *, train: bool = False
    ) -> tuple[at.Float[at.Array, "*b ah"], dict[str, Any]]:
        preprocess_rng, noise_rng, time_rng, filter_rng, value_rng = jax.random.split(rng, 5)
        observation = _model.preprocess_observation(preprocess_rng, observation, train=train)

        batch_shape = actions.shape[:-2]
        noise = jax.random.normal(noise_rng, actions.shape)
        time = jax.random.beta(time_rng, 1.5, 1, batch_shape) * 0.999 + 0.001
        time_expanded = time[..., None, None]
        x_t = time_expanded * noise + (1 - time_expanded) * actions
        u_t = noise - actions

        # one big forward pass of prefix + suffix at once
        prefix_tokens, prefix_mask, prefix_ar_mask, info = self.embed_prefix(observation, rng=filter_rng if train else None)
        suffix_tokens, suffix_mask, suffix_ar_mask, adarms_cond = self.embed_suffix(observation, x_t, time)
        input_mask = jnp.concatenate([prefix_mask, suffix_mask], axis=1)
        ar_mask = jnp.concatenate([prefix_ar_mask, suffix_ar_mask], axis=0)
        attn_mask = make_attn_mask(input_mask, ar_mask)
        positions = jnp.cumsum(input_mask, axis=1) - 1
        (prefix_out, suffix_out), _ = self.PaliGemma.llm(
            [prefix_tokens, suffix_tokens], mask=attn_mask, positions=positions, adarms_cond=[None, adarms_cond]
        )
        v_t = self.action_out_proj(suffix_out[:, -self.action_horizon :])
        base_loss = jnp.mean(jnp.square(v_t - u_t), axis=-1)
        
        # Add adaptive token filter penalty normalized by number of cameras.
        if getattr(self, "use_adaptive_token_filter", False):
<<<<<<< HEAD
            # Check if we're using predicted loss function
            using_predicted_loss = train and "predicted_losses" in info
            
            if not using_predicted_loss:
                # Add penalty only when not using predicted loss function
                penalty = (self.atf_weight * (self.atf_expected_k.value)).astype(base_loss.dtype)
                total_loss = base_loss + jnp.expand_dims(jnp.squeeze(penalty), -1)
            else:
                total_loss = base_loss
            
            # Compute value function loss if training
            if train:
                # Update training step
                self.training_step.value = self.training_step.value + 1
                
                actual_token_counts = jnp.sum(info["image_selection_masks"], axis=-1)  # [batch_size]
                
                predicted_losses = info["predicted_losses"]  # [batch_size, max_tokens]
                
                # Get predicted loss for actual token counts
                batch_size = actual_token_counts.shape[0]
                predicted_loss_for_counts = jnp.zeros(batch_size)
                
                for i in range(batch_size):
                    token_count = int(actual_token_counts[i])
                    predicted_loss_for_counts = predicted_loss_for_counts.at[i].set(predicted_losses[i, token_count - 1])
                
                # Value function loss: MSE between predicted and actual loss
                actual_loss_detached = jax.lax.stop_gradient(base_loss)
                value_function_loss = jnp.mean(jnp.square(predicted_loss_for_counts - actual_loss_detached))
                self.value_function_loss.value = value_function_loss
                
                # Add value function loss to total loss
                total_loss = total_loss + jnp.expand_dims(value_function_loss, -1)
                
                # Add value function metrics to info
                info["value_function_loss"] = value_function_loss
                info["value_function_predicted_loss"] = jnp.mean(predicted_loss_for_counts)
                info["value_function_actual_loss"] = jnp.mean(actual_loss_detached)
                info["training_step"] = self.training_step.value
            
            return total_loss, info
=======
            penalty = (self.atf_weight * info['atf_expected_k']).astype(base_loss.dtype)
            return base_loss + jnp.expand_dims(jnp.squeeze(penalty), -1), info
>>>>>>> 876260cf
        return base_loss, info

    @override
    def sample_actions(
        self,
        rng: at.KeyArrayLike,
        observation: _model.Observation,
        *,
        num_steps: int | at.Int[at.Array, ""] = 10,
        noise: at.Float[at.Array, "b ah ad"] | None = None,
    ) -> _model.Actions:
        observation = _model.preprocess_observation(None, observation, train=False)
        # note that we use the convention more common in diffusion literature, where t=1 is noise and t=0 is the target
        # distribution. yes, this is the opposite of the pi0 paper, and I'm sorry.
        dt = -1.0 / num_steps
        batch_size = observation.state.shape[0]
        if noise is None:
            noise = jax.random.normal(rng, (batch_size, self.action_horizon, self.action_dim))

        # first fill KV cache with a forward pass of the prefix
        prefix_tokens, prefix_mask, prefix_ar_mask, _ = self.embed_prefix(observation, rng=None)
        prefix_attn_mask = make_attn_mask(prefix_mask, prefix_ar_mask)
        positions = jnp.cumsum(prefix_mask, axis=1) - 1
        _, kv_cache = self.PaliGemma.llm([prefix_tokens, None], mask=prefix_attn_mask, positions=positions)

        def step(carry):
            x_t, time = carry
            suffix_tokens, suffix_mask, suffix_ar_mask, adarms_cond = self.embed_suffix(
                observation, x_t, jnp.broadcast_to(time, batch_size)
            )
            # `suffix_attn_mask` is shape (b, suffix_len, suffix_len) indicating how the suffix tokens can attend to each
            # other
            suffix_attn_mask = make_attn_mask(suffix_mask, suffix_ar_mask)
            # `prefix_attn_mask` is shape (b, suffix_len, prefix_len) indicating how the suffix tokens can attend to the
            # prefix tokens
            prefix_attn_mask = einops.repeat(prefix_mask, "b p -> b s p", s=suffix_tokens.shape[1])
            # `combined_mask` is shape (b, suffix_len, prefix_len + suffix_len) indicating how the suffix tokens (which
            # generate the queries) can attend to the full prefix + suffix sequence (which generates the keys and values)
            full_attn_mask = jnp.concatenate([prefix_attn_mask, suffix_attn_mask], axis=-1)
            assert full_attn_mask.shape == (
                batch_size,
                suffix_tokens.shape[1],
                prefix_tokens.shape[1] + suffix_tokens.shape[1],
            )
            # `positions` is shape (b, suffix_len) indicating the positions of the suffix tokens
            positions = jnp.sum(prefix_mask, axis=-1)[:, None] + jnp.cumsum(suffix_mask, axis=-1) - 1

            (prefix_out, suffix_out), _ = self.PaliGemma.llm(
                [None, suffix_tokens],
                mask=full_attn_mask,
                positions=positions,
                kv_cache=kv_cache,
                adarms_cond=[None, adarms_cond],
            )
            assert prefix_out is None
            v_t = self.action_out_proj(suffix_out[:, -self.action_horizon :])

            return x_t + dt * v_t, time + dt

        def cond(carry):
            x_t, time = carry
            # robust to floating-point error
            return time >= -dt / 2

        x_0, _ = jax.lax.while_loop(cond, step, (noise, 1.0))
        return x_0<|MERGE_RESOLUTION|>--- conflicted
+++ resolved
@@ -120,13 +120,8 @@
             )
             
             # Stateful variables to expose metrics during training.
-<<<<<<< HEAD
-            self.atf_expected_k = nnx.Variable(jnp.array(0.0, dtype=jnp.float32))
-            self.atf_kept_frac = nnx.Variable(jnp.array(0.0, dtype=jnp.float32))
             self.value_function_loss = nnx.Variable(jnp.array(0.0, dtype=jnp.float32))
             self.training_step = nnx.Variable(jnp.array(0, dtype=jnp.int32))
-=======
->>>>>>> 876260cf
         self.action_in_proj = nnx.Linear(config.action_dim, action_expert_config.width, rngs=rngs)
         if config.pi05:
             self.time_mlp_in = nnx.Linear(action_expert_config.width, action_expert_config.width, rngs=rngs)
@@ -307,14 +302,13 @@
         
         # Add adaptive token filter penalty normalized by number of cameras.
         if getattr(self, "use_adaptive_token_filter", False):
-<<<<<<< HEAD
             # Check if we're using predicted loss function
             using_predicted_loss = train and "predicted_losses" in info
             
             if not using_predicted_loss:
                 # Add penalty only when not using predicted loss function
-                penalty = (self.atf_weight * (self.atf_expected_k.value)).astype(base_loss.dtype)
-                total_loss = base_loss + jnp.expand_dims(jnp.squeeze(penalty), -1)
+                penalty = (self.atf_weight * info['atf_expected_k']).astype(base_loss.dtype)
+                return base_loss + jnp.expand_dims(jnp.squeeze(penalty), -1), info
             else:
                 total_loss = base_loss
             
@@ -350,10 +344,6 @@
                 info["training_step"] = self.training_step.value
             
             return total_loss, info
-=======
-            penalty = (self.atf_weight * info['atf_expected_k']).astype(base_loss.dtype)
-            return base_loss + jnp.expand_dims(jnp.squeeze(penalty), -1), info
->>>>>>> 876260cf
         return base_loss, info
 
     @override
